--- conflicted
+++ resolved
@@ -28,11 +28,7 @@
 thiserror = "1.0.31"
 eyre = "0.6.8"
 color-eyre = "0.6.1"
-<<<<<<< HEAD
-clap = "3.2.6"
-=======
 clap = "3.2.8"
->>>>>>> 87d1af5d
 lazy_static = "1.4.0"
 i18n-embed = { version = "0.13.4", features = ["fluent-system", "desktop-requester"] }
 rust-embed = "6.4.0"
