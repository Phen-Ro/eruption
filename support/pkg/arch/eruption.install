post_install() {
    setcap cap_net_admin+ep /usr/bin/eruption-process-monitor

    systemctl daemon-reload
    systemctl --global daemon-reload
    # systemctl --user daemon-reload

    systemctl preset eruption
<<<<<<< HEAD
    systemctl preset eruption-fx-proxy
    systemctl preset eruption-audio-proxy
    systemctl preset eruption-process-monitor

    systemctl enable --now eruption.service
    systemctl --global enable --now eruption-fx-proxy.service
=======
    systemctl --global preset eruption-audio-proxy
    systemctl --global preset eruption-process-monitor

    systemctl enable --now eruption.service
    
    # systemctl --global import-environment WAYLAND_DISPLAY XDG_SESSION_TYPE XDG_CURRENT_DESKTOP DISPLAY XAUTHORITY
>>>>>>> 5164a9ef
    systemctl --global enable --now eruption-audio-proxy.service
    # systemctl --global enable --now eruption-process-monitor.service

    systemctl reload dbus.service
    udevadm control --reload-rules
}

post_upgrade() {
    setcap cap_net_admin+ep /usr/bin/eruption-process-monitor

    systemctl daemon-reload
    systemctl --global daemon-reload
    # systemctl --user daemon-reload

    systemctl try-restart eruption.service
    systemctl --global try-restart eruption-fx-proxy.service
    systemctl --global try-restart eruption-audio-proxy.service
    systemctl --global try-restart eruption-process-monitor.service

    systemctl reload dbus.service
    udevadm control --reload-rules
}

pre_remove() {
    systemctl --global stop eruption-fx-proxy.service
    systemctl --global stop eruption-audio-proxy.service
    systemctl --global stop eruption-process-monitor.service
    systemctl stop eruption.service
}

post_remove() {
    udevadm control --reload-rules
    systemctl daemon-reload
}<|MERGE_RESOLUTION|>--- conflicted
+++ resolved
@@ -6,23 +6,19 @@
     # systemctl --user daemon-reload
 
     systemctl preset eruption
-<<<<<<< HEAD
     systemctl preset eruption-fx-proxy
     systemctl preset eruption-audio-proxy
     systemctl preset eruption-process-monitor
-
-    systemctl enable --now eruption.service
-    systemctl --global enable --now eruption-fx-proxy.service
-=======
+    systemctl --global preset eruption-fx-proxy
     systemctl --global preset eruption-audio-proxy
     systemctl --global preset eruption-process-monitor
 
     systemctl enable --now eruption.service
-    
-    # systemctl --global import-environment WAYLAND_DISPLAY XDG_SESSION_TYPE XDG_CURRENT_DESKTOP DISPLAY XAUTHORITY
->>>>>>> 5164a9ef
+
+    systemctl --global import-environment WAYLAND_DISPLAY XDG_SESSION_TYPE XDG_CURRENT_DESKTOP DISPLAY XAUTHORITY
+    systemctl --global enable --now eruption-fx-proxy.service
     systemctl --global enable --now eruption-audio-proxy.service
-    # systemctl --global enable --now eruption-process-monitor.service
+    systemctl --global enable --now eruption-process-monitor.service
 
     systemctl reload dbus.service
     udevadm control --reload-rules
