--- conflicted
+++ resolved
@@ -34,13 +34,10 @@
             cand devices 'Get or set some device specific configuration parameters'
             cand profiles 'Profile related sub-commands'
             cand scripts 'Script related sub-commands'
-<<<<<<< HEAD
-            cand effects 'Special effects like Ambient, image overlays or animations'
-=======
             cand color-schemes 'Define, import or delete a named color scheme'
->>>>>>> 4c087194
             cand param 'Get or set script parameters on the currently active profile'
             cand names 'Naming related commands such as renaming of profile slots'
+            cand effects 'Special effects like Ambient, image overlays or animations'
             cand rules 'Rules related sub-commands'
             cand completions 'Generate shell completions'
             cand help 'Print this message or the help of the given subcommand(s)'
@@ -380,6 +377,165 @@
         }
         &'eruptionctl;names;help;help'= {
         }
+        &'eruptionctl;effects'= {
+            cand -h 'Print help information'
+            cand --help 'Print help information'
+            cand enable 'Enable an effect'
+            cand disable 'Disable an active effect'
+            cand status 'Show the status of the Eruption effects subsystem'
+            cand config 'Configure an active effect'
+            cand help 'Print this message or the help of the given subcommand(s)'
+        }
+        &'eruptionctl;effects;enable'= {
+            cand -h 'Print help information'
+            cand --help 'Print help information'
+            cand image 'Load an image file and display it on the connected devices'
+            cand animation 'Load image files from a directory and display each one on the connected devices'
+            cand ambient 'Make the LEDs of connected devices reflect what is shown on the screen'
+            cand help 'Print this message or the help of the given subcommand(s)'
+        }
+        &'eruptionctl;effects;enable;image'= {
+            cand -h 'Print help information'
+            cand --help 'Print help information'
+        }
+        &'eruptionctl;effects;enable;animation'= {
+            cand -h 'Print help information'
+            cand --help 'Print help information'
+        }
+        &'eruptionctl;effects;enable;ambient'= {
+            cand -h 'Print help information'
+            cand --help 'Print help information'
+        }
+        &'eruptionctl;effects;enable;help'= {
+            cand image 'Load an image file and display it on the connected devices'
+            cand animation 'Load image files from a directory and display each one on the connected devices'
+            cand ambient 'Make the LEDs of connected devices reflect what is shown on the screen'
+            cand help 'Print this message or the help of the given subcommand(s)'
+        }
+        &'eruptionctl;effects;enable;help;image'= {
+        }
+        &'eruptionctl;effects;enable;help;animation'= {
+        }
+        &'eruptionctl;effects;enable;help;ambient'= {
+        }
+        &'eruptionctl;effects;enable;help;help'= {
+        }
+        &'eruptionctl;effects;disable'= {
+            cand -h 'Print help information'
+            cand --help 'Print help information'
+            cand image 'Disable the image effect'
+            cand animation 'Disable the animation effect'
+            cand ambient 'Disable the ambient effect'
+            cand help 'Print this message or the help of the given subcommand(s)'
+        }
+        &'eruptionctl;effects;disable;image'= {
+            cand -h 'Print help information'
+            cand --help 'Print help information'
+        }
+        &'eruptionctl;effects;disable;animation'= {
+            cand -h 'Print help information'
+            cand --help 'Print help information'
+        }
+        &'eruptionctl;effects;disable;ambient'= {
+            cand -h 'Print help information'
+            cand --help 'Print help information'
+        }
+        &'eruptionctl;effects;disable;help'= {
+            cand image 'Disable the image effect'
+            cand animation 'Disable the animation effect'
+            cand ambient 'Disable the ambient effect'
+            cand help 'Print this message or the help of the given subcommand(s)'
+        }
+        &'eruptionctl;effects;disable;help;image'= {
+        }
+        &'eruptionctl;effects;disable;help;animation'= {
+        }
+        &'eruptionctl;effects;disable;help;ambient'= {
+        }
+        &'eruptionctl;effects;disable;help;help'= {
+        }
+        &'eruptionctl;effects;status'= {
+            cand -h 'Print help information'
+            cand --help 'Print help information'
+        }
+        &'eruptionctl;effects;config'= {
+            cand -h 'Print help information'
+            cand --help 'Print help information'
+            cand image 'Load an image file and display it on the connected devices'
+            cand animation 'Load image files from a directory and display each one on the connected devices'
+            cand ambient 'Make the LEDs of connected devices reflect what is shown on the screen'
+            cand help 'Print this message or the help of the given subcommand(s)'
+        }
+        &'eruptionctl;effects;config;image'= {
+            cand -h 'Print help information'
+            cand --help 'Print help information'
+        }
+        &'eruptionctl;effects;config;animation'= {
+            cand -h 'Print help information'
+            cand --help 'Print help information'
+        }
+        &'eruptionctl;effects;config;ambient'= {
+            cand -h 'Print help information'
+            cand --help 'Print help information'
+        }
+        &'eruptionctl;effects;config;help'= {
+            cand image 'Load an image file and display it on the connected devices'
+            cand animation 'Load image files from a directory and display each one on the connected devices'
+            cand ambient 'Make the LEDs of connected devices reflect what is shown on the screen'
+            cand help 'Print this message or the help of the given subcommand(s)'
+        }
+        &'eruptionctl;effects;config;help;image'= {
+        }
+        &'eruptionctl;effects;config;help;animation'= {
+        }
+        &'eruptionctl;effects;config;help;ambient'= {
+        }
+        &'eruptionctl;effects;config;help;help'= {
+        }
+        &'eruptionctl;effects;help'= {
+            cand enable 'Enable an effect'
+            cand disable 'Disable an active effect'
+            cand status 'Show the status of the Eruption effects subsystem'
+            cand config 'Configure an active effect'
+            cand help 'Print this message or the help of the given subcommand(s)'
+        }
+        &'eruptionctl;effects;help;enable'= {
+            cand image 'Load an image file and display it on the connected devices'
+            cand animation 'Load image files from a directory and display each one on the connected devices'
+            cand ambient 'Make the LEDs of connected devices reflect what is shown on the screen'
+        }
+        &'eruptionctl;effects;help;enable;image'= {
+        }
+        &'eruptionctl;effects;help;enable;animation'= {
+        }
+        &'eruptionctl;effects;help;enable;ambient'= {
+        }
+        &'eruptionctl;effects;help;disable'= {
+            cand image 'Disable the image effect'
+            cand animation 'Disable the animation effect'
+            cand ambient 'Disable the ambient effect'
+        }
+        &'eruptionctl;effects;help;disable;image'= {
+        }
+        &'eruptionctl;effects;help;disable;animation'= {
+        }
+        &'eruptionctl;effects;help;disable;ambient'= {
+        }
+        &'eruptionctl;effects;help;status'= {
+        }
+        &'eruptionctl;effects;help;config'= {
+            cand image 'Load an image file and display it on the connected devices'
+            cand animation 'Load image files from a directory and display each one on the connected devices'
+            cand ambient 'Make the LEDs of connected devices reflect what is shown on the screen'
+        }
+        &'eruptionctl;effects;help;config;image'= {
+        }
+        &'eruptionctl;effects;help;config;animation'= {
+        }
+        &'eruptionctl;effects;help;config;ambient'= {
+        }
+        &'eruptionctl;effects;help;help'= {
+        }
         &'eruptionctl;rules'= {
             cand -h 'Print help information'
             cand --help 'Print help information'
@@ -426,174 +582,9 @@
         }
         &'eruptionctl;rules;help;enable'= {
         }
-<<<<<<< HEAD
-        &'eruptionctl;effects'= {
-            cand -h 'Print help information'
-            cand --help 'Print help information'
-            cand enable 'Enable an effect'
-            cand disable 'Disable an active effect'
-            cand status 'Show the status of the Eruption effects subsystem'
-            cand config 'Configure an active effect'
-            cand help 'Print this message or the help of the given subcommand(s)'
-        }
-        &'eruptionctl;effects;enable'= {
-            cand -h 'Print help information'
-            cand --help 'Print help information'
-            cand image 'Load an image file and display it on the connected devices'
-            cand animation 'Load image files from a directory and display each one on the connected devices'
-            cand ambient 'Make the LEDs of connected devices reflect what is shown on the screen'
-            cand help 'Print this message or the help of the given subcommand(s)'
-        }
-        &'eruptionctl;effects;enable;image'= {
-            cand -h 'Print help information'
-            cand --help 'Print help information'
-        }
-        &'eruptionctl;effects;enable;animation'= {
-            cand -h 'Print help information'
-            cand --help 'Print help information'
-        }
-        &'eruptionctl;effects;enable;ambient'= {
-            cand -h 'Print help information'
-            cand --help 'Print help information'
-        }
-        &'eruptionctl;effects;enable;help'= {
-            cand image 'Load an image file and display it on the connected devices'
-            cand animation 'Load image files from a directory and display each one on the connected devices'
-            cand ambient 'Make the LEDs of connected devices reflect what is shown on the screen'
-            cand help 'Print this message or the help of the given subcommand(s)'
-        }
-        &'eruptionctl;effects;enable;help;image'= {
-        }
-        &'eruptionctl;effects;enable;help;animation'= {
-        }
-        &'eruptionctl;effects;enable;help;ambient'= {
-        }
-        &'eruptionctl;effects;enable;help;help'= {
-        }
-        &'eruptionctl;effects;disable'= {
-            cand -h 'Print help information'
-            cand --help 'Print help information'
-            cand image 'Disable the image effect'
-            cand animation 'Disable the animation effect'
-            cand ambient 'Disable the ambient effect'
-            cand help 'Print this message or the help of the given subcommand(s)'
-        }
-        &'eruptionctl;effects;disable;image'= {
-            cand -h 'Print help information'
-            cand --help 'Print help information'
-        }
-        &'eruptionctl;effects;disable;animation'= {
-            cand -h 'Print help information'
-            cand --help 'Print help information'
-        }
-        &'eruptionctl;effects;disable;ambient'= {
-            cand -h 'Print help information'
-            cand --help 'Print help information'
-        }
-        &'eruptionctl;effects;disable;help'= {
-            cand image 'Disable the image effect'
-            cand animation 'Disable the animation effect'
-            cand ambient 'Disable the ambient effect'
-            cand help 'Print this message or the help of the given subcommand(s)'
-        }
-        &'eruptionctl;effects;disable;help;image'= {
-        }
-        &'eruptionctl;effects;disable;help;animation'= {
-        }
-        &'eruptionctl;effects;disable;help;ambient'= {
-        }
-        &'eruptionctl;effects;disable;help;help'= {
-        }
-        &'eruptionctl;effects;status'= {
-            cand -h 'Print help information'
-            cand --help 'Print help information'
-        }
-        &'eruptionctl;effects;config'= {
-            cand -h 'Print help information'
-            cand --help 'Print help information'
-            cand image 'Load an image file and display it on the connected devices'
-            cand animation 'Load image files from a directory and display each one on the connected devices'
-            cand ambient 'Make the LEDs of connected devices reflect what is shown on the screen'
-            cand help 'Print this message or the help of the given subcommand(s)'
-        }
-        &'eruptionctl;effects;config;image'= {
-            cand -h 'Print help information'
-            cand --help 'Print help information'
-        }
-        &'eruptionctl;effects;config;animation'= {
-            cand -h 'Print help information'
-            cand --help 'Print help information'
-        }
-        &'eruptionctl;effects;config;ambient'= {
-            cand -h 'Print help information'
-            cand --help 'Print help information'
-        }
-        &'eruptionctl;effects;config;help'= {
-            cand image 'Load an image file and display it on the connected devices'
-            cand animation 'Load image files from a directory and display each one on the connected devices'
-            cand ambient 'Make the LEDs of connected devices reflect what is shown on the screen'
-            cand help 'Print this message or the help of the given subcommand(s)'
-        }
-        &'eruptionctl;effects;config;help;image'= {
-        }
-        &'eruptionctl;effects;config;help;animation'= {
-        }
-        &'eruptionctl;effects;config;help;ambient'= {
-        }
-        &'eruptionctl;effects;config;help;help'= {
-        }
-        &'eruptionctl;effects;help'= {
-            cand enable 'Enable an effect'
-            cand disable 'Disable an active effect'
-            cand status 'Show the status of the Eruption effects subsystem'
-            cand config 'Configure an active effect'
-            cand help 'Print this message or the help of the given subcommand(s)'
-        }
-        &'eruptionctl;effects;help;enable'= {
-            cand image 'Load an image file and display it on the connected devices'
-            cand animation 'Load image files from a directory and display each one on the connected devices'
-            cand ambient 'Make the LEDs of connected devices reflect what is shown on the screen'
-        }
-        &'eruptionctl;effects;help;enable;image'= {
-        }
-        &'eruptionctl;effects;help;enable;animation'= {
-        }
-        &'eruptionctl;effects;help;enable;ambient'= {
-        }
-        &'eruptionctl;effects;help;disable'= {
-            cand image 'Disable the image effect'
-            cand animation 'Disable the animation effect'
-            cand ambient 'Disable the ambient effect'
-        }
-        &'eruptionctl;effects;help;disable;image'= {
-        }
-        &'eruptionctl;effects;help;disable;animation'= {
-        }
-        &'eruptionctl;effects;help;disable;ambient'= {
-        }
-        &'eruptionctl;effects;help;status'= {
-        }
-        &'eruptionctl;effects;help;config'= {
-            cand image 'Load an image file and display it on the connected devices'
-            cand animation 'Load image files from a directory and display each one on the connected devices'
-            cand ambient 'Make the LEDs of connected devices reflect what is shown on the screen'
-        }
-        &'eruptionctl;effects;help;config;image'= {
-        }
-        &'eruptionctl;effects;help;config;animation'= {
-        }
-        &'eruptionctl;effects;help;config;ambient'= {
-        }
-        &'eruptionctl;effects;help;help'= {
-        }
-        &'eruptionctl;param'= {
-            cand -h 'Print help information'
-            cand --help 'Print help information'
-=======
         &'eruptionctl;rules;help;disable'= {
         }
         &'eruptionctl;rules;help;help'= {
->>>>>>> 4c087194
         }
         &'eruptionctl;completions'= {
             cand -h 'Print help information'
@@ -606,13 +597,10 @@
             cand devices 'Get or set some device specific configuration parameters'
             cand profiles 'Profile related sub-commands'
             cand scripts 'Script related sub-commands'
-<<<<<<< HEAD
-            cand effects 'Special effects like Ambient, image overlays or animations'
-=======
             cand color-schemes 'Define, import or delete a named color scheme'
->>>>>>> 4c087194
             cand param 'Get or set script parameters on the currently active profile'
             cand names 'Naming related commands such as renaming of profile slots'
+            cand effects 'Special effects like Ambient, image overlays or animations'
             cand rules 'Rules related sub-commands'
             cand completions 'Generate shell completions'
             cand help 'Print this message or the help of the given subcommand(s)'
@@ -725,6 +713,47 @@
         }
         &'eruptionctl;help;names;set-all'= {
         }
+        &'eruptionctl;help;effects'= {
+            cand enable 'Enable an effect'
+            cand disable 'Disable an active effect'
+            cand status 'Show the status of the Eruption effects subsystem'
+            cand config 'Configure an active effect'
+        }
+        &'eruptionctl;help;effects;enable'= {
+            cand image 'Load an image file and display it on the connected devices'
+            cand animation 'Load image files from a directory and display each one on the connected devices'
+            cand ambient 'Make the LEDs of connected devices reflect what is shown on the screen'
+        }
+        &'eruptionctl;help;effects;enable;image'= {
+        }
+        &'eruptionctl;help;effects;enable;animation'= {
+        }
+        &'eruptionctl;help;effects;enable;ambient'= {
+        }
+        &'eruptionctl;help;effects;disable'= {
+            cand image 'Disable the image effect'
+            cand animation 'Disable the animation effect'
+            cand ambient 'Disable the ambient effect'
+        }
+        &'eruptionctl;help;effects;disable;image'= {
+        }
+        &'eruptionctl;help;effects;disable;animation'= {
+        }
+        &'eruptionctl;help;effects;disable;ambient'= {
+        }
+        &'eruptionctl;help;effects;status'= {
+        }
+        &'eruptionctl;help;effects;config'= {
+            cand image 'Load an image file and display it on the connected devices'
+            cand animation 'Load image files from a directory and display each one on the connected devices'
+            cand ambient 'Make the LEDs of connected devices reflect what is shown on the screen'
+        }
+        &'eruptionctl;help;effects;config;image'= {
+        }
+        &'eruptionctl;help;effects;config;animation'= {
+        }
+        &'eruptionctl;help;effects;config;ambient'= {
+        }
         &'eruptionctl;help;rules'= {
             cand list 'List all available rules'
             cand add 'Create a new rule'
@@ -738,54 +767,9 @@
         }
         &'eruptionctl;help;rules;remove'= {
         }
-<<<<<<< HEAD
-        &'eruptionctl;help;effects'= {
-            cand enable 'Enable an effect'
-            cand disable 'Disable an active effect'
-            cand status 'Show the status of the Eruption effects subsystem'
-            cand config 'Configure an active effect'
-        }
-        &'eruptionctl;help;effects;enable'= {
-            cand image 'Load an image file and display it on the connected devices'
-            cand animation 'Load image files from a directory and display each one on the connected devices'
-            cand ambient 'Make the LEDs of connected devices reflect what is shown on the screen'
-        }
-        &'eruptionctl;help;effects;enable;image'= {
-        }
-        &'eruptionctl;help;effects;enable;animation'= {
-        }
-        &'eruptionctl;help;effects;enable;ambient'= {
-        }
-        &'eruptionctl;help;effects;disable'= {
-            cand image 'Disable the image effect'
-            cand animation 'Disable the animation effect'
-            cand ambient 'Disable the ambient effect'
-        }
-        &'eruptionctl;help;effects;disable;image'= {
-        }
-        &'eruptionctl;help;effects;disable;animation'= {
-        }
-        &'eruptionctl;help;effects;disable;ambient'= {
-        }
-        &'eruptionctl;help;effects;status'= {
-        }
-        &'eruptionctl;help;effects;config'= {
-            cand image 'Load an image file and display it on the connected devices'
-            cand animation 'Load image files from a directory and display each one on the connected devices'
-            cand ambient 'Make the LEDs of connected devices reflect what is shown on the screen'
-        }
-        &'eruptionctl;help;effects;config;image'= {
-        }
-        &'eruptionctl;help;effects;config;animation'= {
-        }
-        &'eruptionctl;help;effects;config;ambient'= {
-        }
-        &'eruptionctl;help;param'= {
-=======
         &'eruptionctl;help;rules;enable'= {
         }
         &'eruptionctl;help;rules;disable'= {
->>>>>>> 4c087194
         }
         &'eruptionctl;help;completions'= {
         }
