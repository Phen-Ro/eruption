--- conflicted
+++ resolved
@@ -41,13 +41,8 @@
 cfg-if = "1.0.0"
 async-trait = "0.1.56"
 byteorder = "1.4.3"
-<<<<<<< HEAD
-clap =  { version = "3.2.6", features = ["derive"] }
-clap_complete = "3.2.2"
-=======
 clap =  { version = "3.2.8", features = ["derive"] }
 clap_complete = "3.2.3"
->>>>>>> 87d1af5d
 ctrlc = { version = "3.2.2", features = ["termination"] }
 config = "0.13.1"
 dbus = "0.9.5"
