#    This file is part of Eruption.
#
#    Eruption is free software: you can redistribute it and/or modify
#    it under the terms of the GNU General Public License as published by
#    the Free Software Foundation, either version 3 of the License, or
#    (at your option) any later version.
#
#    Eruption is distributed in the hope that it will be useful,
#    but WITHOUT ANY WARRANTY; without even the implied warranty of
#    MERCHANTABILITY or FITNESS FOR A PARTICULAR PURPOSE.  See the
#    GNU General Public License for more details.
#
#    You should have received a copy of the GNU General Public License
#    along with Eruption.  If not, see <http://www.gnu.org/licenses/>.
#
#    Copyright (c) 2019-2022, The Eruption Development Team


[package]
name = "eruption"
version = "0.3.0"
authors = ["X3n0m0rph59 <x3n0m0rph59@gmail.com>"]
edition = "2021"
description = "Realtime RGB LED Driver for Linux"
repository = "https://github.com/X3n0m0rph59/eruption.git"
homepage = "https://eruption-project.org"
license = "GPLv3+"
readme = "README.md"
resolver = "2"

[features]
default = [] #["mimalloc_allocator"]
mimalloc_allocator = ["mimalloc"]
profiling = ["coz"]

[dependencies]
mimalloc = { version = "0.1.29", optional = true, default-features = false }
coz = { version = "0.1.3", optional = true }
cfg-if = "1.0.0"
#flume = { version = "0.10.12", features = ["async", "eventual-fairness"]}
flume = { version = "0.10.14", features = ["async"] }
futures = "0.3.24"
parking_lot = { version = "0.12.1", features = ["deadlock_detection"] }
async-trait = "0.1.57"
#tracing = "0.1.26"
#tracing-futures = "0.2.5"
#tracing-subscriber = "0.2.20"
libc = "0.2.134"
nix = "0.25.0"
systemd = "0.10.0"
log = "0.4.17"
syslog = "6.0.1"
pretty_env_logger = "0.4.0"
thiserror = "1.0.37"
eyre = "0.6.8"
color-eyre = "0.6.2"
toml = "0.5.9"
serde = { version = "1.0.145", features = ["derive"] }
serde_json = "1.0.85"
tokio = { version = "1.21.2", features = ["full"] }
socket2 = { version = "0.4.7", features = ["all"] }
ctrlc = { version = "3.2.3", features = ["termination"] }
<<<<<<< HEAD
clap = "4.0.4"
=======
clap = "4.0.6"
>>>>>>> 527c76d5
hotwatch = "0.4.6"
config = "0.13.2"
hidapi = { git = "https://github.com/ruabmbua/hidapi-rs.git", branch = "master" }
udev = "0.6.3"
evdev-rs = "0.6.0"
hexdump = "0.1.1"
byteorder = "1.4.3"
itertools = "0.10.5"
rayon = "1.5.3"
lazy_static = "1.4.0"
rand = "0.8.5"
colorgrad = "0.6.1"
csscolorparser = { version = "0.6.2", features = ["serde"] }
palette = "0.6.1"
nalgebra = "0.31.1"
noise = "0.7.0"
simdnoise = "3.1.6"
#lua-src = "544.0.1"
#mlua = { version = "0.7.3", features = ["lua54", "vendored"] }
#luajit-src = "210.3.2+resty1085a4d"
#mlua = { version = "0.7.3", features = ["luajit52"] }
mlua = { version = "0.8.3", features = ["lua54"] }
sysinfo = "0.26.4"
procinfo = "0.4.2"
bincode = "2.0.0-rc.1"
rustfft = "6.0.1"
uuid = { version = "1.1.2", features = ["serde", "v4"] }
dbus = "0.9.6"
dbus-tree = "0.9.2"
paste = "1.0.9"
bitvec = "1.0.1"
serialport = "4.2.0"
crc8 = "0.1.1"
bytes = "1.2.1"
prost = "0.11.0"
prost-types = "0.11.1"
i18n-embed = { version = "0.13.4", features = ["fluent-system", "desktop-requester"] }
rust-embed = "6.4.1"
unic-langid = "0.9.0"
icecream = "0.1.0"

# ubuntu bionic
# sysinfo = "=0.14.2"

[dev-dependencies]
pretty_assertions = "1.3.0"
thiserror = "1.0.37"
tokio = { version = "1.21.2", features = ["test-util"] }

[build-dependencies]
prost-build = "0.11.1"<|MERGE_RESOLUTION|>--- conflicted
+++ resolved
@@ -60,11 +60,7 @@
 tokio = { version = "1.21.2", features = ["full"] }
 socket2 = { version = "0.4.7", features = ["all"] }
 ctrlc = { version = "3.2.3", features = ["termination"] }
-<<<<<<< HEAD
-clap = "4.0.4"
-=======
 clap = "4.0.6"
->>>>>>> 527c76d5
 hotwatch = "0.4.6"
 config = "0.13.2"
 hidapi = { git = "https://github.com/ruabmbua/hidapi-rs.git", branch = "master" }
