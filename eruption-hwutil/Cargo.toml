--- conflicted
+++ resolved
@@ -32,13 +32,8 @@
 cfg-if = "1.0.0"
 flume = "0.10.13"
 lazy_static = "1.4.0"
-<<<<<<< HEAD
-clap =  { version = "3.2.6", features = ["derive"] }
-clap_complete = "3.2.2"
-=======
 clap =  { version = "3.2.8", features = ["derive"] }
 clap_complete = "3.2.3"
->>>>>>> 87d1af5d
 ctrlc = { version = "3.2.2", features = ["termination"] }
 colored = "2.0.0"
 console = "0.15.0"
