--- conflicted
+++ resolved
@@ -32,11 +32,7 @@
 cfg-if = "1.0.0"
 flume = "0.10.14"
 lazy_static = "1.4.0"
-<<<<<<< HEAD
-clap =  { version = "4.0.4", features = ["derive"] }
-=======
 clap =  { version = "4.0.6", features = ["derive"] }
->>>>>>> 527c76d5
 clap_complete = "4.0.2"
 ctrlc = { version = "3.2.3", features = ["termination"] }
 colored = "2.0.0"
