--- conflicted
+++ resolved
@@ -10,12 +10,6 @@
 readme = "README.md"
 
 [dependencies]
-<<<<<<< HEAD
-icecream = "0.1.0"
-clap = "3.0.0-beta.2"
-clap_derive = "3.0.0-beta.2"
-=======
->>>>>>> f3ab2ec5
 colored = "2.0.0"
 log = "0.4.14"
 pretty_env_logger = "0.4.0"
