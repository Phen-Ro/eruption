--- conflicted
+++ resolved
@@ -74,7 +74,6 @@
         command: ProfilesSubcommands,
     },
 
-<<<<<<< HEAD
     /// Naming related commands such as renaming of profile slots
     Names {
         #[clap(subcommand)]
@@ -82,9 +81,6 @@
     },
 
     /// Script related subcommands
-=======
-    /// Script related sub-commands
->>>>>>> 44195146
     Scripts {
         #[clap(subcommand)]
         command: ScriptsSubcommands,
@@ -124,7 +120,6 @@
     List,
 }
 
-<<<<<<< HEAD
 /// Subcommands of the "names" command
 #[derive(Debug, Clap)]
 pub enum NamesSubcommands {
@@ -139,9 +134,6 @@
 }
 
 /// Subcommands of the "scripts" command
-=======
-/// Sub-commands of the "scripts" command
->>>>>>> 44195146
 #[derive(Debug, Clap)]
 pub enum ScriptsSubcommands {
     /// Show info about a script
