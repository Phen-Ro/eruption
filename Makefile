#    This file is part of Eruption.
#
#    Eruption is free software: you can redistribute it and/or modify
#    it under the terms of the GNU General Public License as published by
#    the Free Software Foundation, either version 3 of the License, or
#    (at your option) any later version.
#
#    Eruption is distributed in the hope that it will be useful,
#    but WITHOUT ANY WARRANTY; without even the implied warranty of
#    MERCHANTABILITY or FITNESS FOR A PARTICULAR PURPOSE.  See the
#    GNU General Public License for more details.
#
#    You should have received a copy of the GNU General Public License
#    along with Eruption.  If not, see <http://www.gnu.org/licenses/>.
#
#    Copyright (c) 2019-2022, The Eruption Development Team


BUILDFLAGS := --all --release --features=sourceview
# BUILDFLAGS := --all --release

TARGET_DIR := /usr
SOURCE_DIR := target/release

SUDO := sudo

all: build

build:
	@cargo build $(BUILDFLAGS)

	@echo ""
	@echo "Now please run 'sudo make install' to install Eruption"
	@echo ""
<<<<<<< HEAD
	@echo "If Eruption is already running, stop it first.  Hints:"
	@echo "'make stop'"
=======
	@echo "If Eruption is already running, stop it first.  Consider:"
	@echo "'make stop && sudo make install && make start'"
>>>>>>> 527c76d5

start:
	@echo "Notifying system daemons about Eruption..."

	-@$(SUDO) systemctl daemon-reload
	-@systemctl --user daemon-reload

	-@$(SUDO) systemctl reload systemd-udevd
	-@$(SUDO) systemctl reload dbus.service

	@echo "Starting up Eruption daemons..."

	-@systemctl --user enable --now eruption-audio-proxy.service
	-@systemctl --user enable --now eruption-process-monitor.service

	-@$(SUDO) systemctl unmask eruption.service
	-@$(SUDO) systemctl enable --now eruption.service

stop:
	@echo "Notifying system daemons about Eruption..."

	-@$(SUDO) systemctl daemon-reload
	-@systemctl --user daemon-reload

	-@$(SUDO) systemctl reload systemd-udevd
	-@$(SUDO) systemctl reload dbus.service

	@echo "Shutting down daemons..."

	-@systemctl --user disable --now eruption-audio-proxy.service
	-@systemctl --user disable --now eruption-process-monitor.service

	-@$(SUDO) systemctl mask eruption.service
	-@$(SUDO) systemctl disable --now eruption.service

install:
	# Please be sure that all Eruption daemons have been shut down completely!
	# Otherwise there will be errors during installation (file busy)

	@echo ""
	@echo "Commencing installation of Eruption..."

	@mkdir -p "/etc/eruption"
	@mkdir -p "$(TARGET_DIR)/share/doc/eruption"
	@mkdir -p $(TARGET_DIR)/share/eruption/scripts/{lib/{macros,keymaps,themes,hwdevices/{keyboards,mice}},examples}
	@mkdir -p "$(TARGET_DIR)/share/applications"
	@mkdir -p "$(TARGET_DIR)/share/icons/hicolor/64x64/apps"
	@mkdir -p "$(TARGET_DIR)/share/eruption-gui/schemas"
	@mkdir -p "/var/lib/eruption/profiles"
	@mkdir -p "$(TARGET_DIR)/lib/systemd/system"
	@mkdir -p "$(TARGET_DIR)/lib/systemd/system-preset"
	@mkdir -p "$(TARGET_DIR)/lib/systemd/user"
	@mkdir -p "$(TARGET_DIR)/lib/systemd/user-preset"
	@mkdir -p "$(TARGET_DIR)/lib/systemd/system-sleep"
	@mkdir -p "$(TARGET_DIR)/lib/udev/rules.d/"
	@mkdir -p "$(TARGET_DIR)/share/dbus-1/system.d"
	@mkdir -p "$(TARGET_DIR)/share/dbus-1/session.d"
	@mkdir -p "$(TARGET_DIR)/share/polkit-1/actions"
	@mkdir -p "$(TARGET_DIR)/share/man/man8"
	@mkdir -p "$(TARGET_DIR)/share/man/man5"
	@mkdir -p "$(TARGET_DIR)/share/man/man1"
	@mkdir -p "$(TARGET_DIR)/share/bash-completion/completions"
	@mkdir -p "$(TARGET_DIR)/share/fish/completions"
	@mkdir -p "$(TARGET_DIR)/share/zsh/site-functions"
	@mkdir -p "$(TARGET_DIR)/share/eruption/i18n"
	@mkdir -p "$(TARGET_DIR)/share/eruption/sfx"

	@cp "support/assets/eruption-gui/eruption-gui.desktop" "$(TARGET_DIR)/share/applications/"
	@cp "support/assets/eruption-gui/eruption-gui.png" "$(TARGET_DIR)/share/icons/hicolor/64x64/apps/"
	@cp "eruption-gui/schemas/gschemas.compiled" "$(TARGET_DIR)/share/eruption-gui/schemas/"
	@cp "support/systemd/eruption-suspend.sh" "$(TARGET_DIR)/lib/systemd/system-sleep/eruption"
	@cp "support/config/eruption.conf" "/etc/eruption/"
	@cp "support/config/audio-proxy.conf" "/etc/eruption/"
	@cp "support/config/process-monitor.conf" "/etc/eruption/"
	@cp "support/systemd/eruption.service" "$(TARGET_DIR)/lib/systemd/system/"
	@cp "support/systemd/eruption.preset" "$(TARGET_DIR)/lib/systemd/system-preset/50-eruption.preset"
	@cp "support/systemd/eruption-audio-proxy.service" "$(TARGET_DIR)/lib/systemd/user/"
	@cp "support/systemd/eruption-audio-proxy.preset" "$(TARGET_DIR)/lib/systemd/user-preset/50-eruption-audio-proxy.preset"
	@cp "support/systemd/eruption-process-monitor.service" "$(TARGET_DIR)/lib/systemd/user/"
	@cp "support/systemd/eruption-process-monitor.preset" "$(TARGET_DIR)/lib/systemd/user-preset/50-eruption-process-monitor.preset"
	@cp "support/systemd/eruption-hotplug-helper.service" "$(TARGET_DIR)/lib/systemd/system/"
	@cp "support/systemd/eruption-hotplug-helper.preset" "$(TARGET_DIR)/lib/systemd/system-preset/50-eruption-hotplug-helper.preset"
	@cp "support/udev/99-eruption.rules" "$(TARGET_DIR)/lib/udev/rules.d/"
	@cp "support/dbus/org.eruption.control.conf" "$(TARGET_DIR)/share/dbus-1/system.d/"
	@cp "support/dbus/org.eruption.process_monitor.conf" "$(TARGET_DIR)/share/dbus-1/session.d/"
	@cp "support/policykit/org.eruption.policy" "$(TARGET_DIR)/share/polkit-1/actions/"
	@cp "support/man/eruption.8" "$(TARGET_DIR)/share/man/man8/"
	@cp "support/man/eruption-cmd.8" "$(TARGET_DIR)/share/man/man8/"
	@cp "support/man/eruption.conf.5" "$(TARGET_DIR)/share/man/man5/"
	@cp "support/man/process-monitor.conf.5" "$(TARGET_DIR)/share/man/man5/"
	@cp "support/man/eruptionctl.1" "$(TARGET_DIR)/share/man/man1/"
	@cp "support/man/eruption-hwutil.8" "$(TARGET_DIR)/share/man/man8/"
	@cp "support/man/eruption-keymap.1" "$(TARGET_DIR)/share/man/man1/"
	@cp "support/man/eruption-netfx.1" "$(TARGET_DIR)/share/man/man1/"
	@cp "support/man/eruption-audio-proxy.1" "$(TARGET_DIR)/share/man/man1/"
	@cp "support/man/eruption-process-monitor.1" "$(TARGET_DIR)/share/man/man1/"
	@cp "support/shell/completions/en_US/eruption-cmd.bash-completion" "$(TARGET_DIR)/share/bash-completion/completions/eruption-cmd"
	@cp "support/shell/completions/en_US/eruption-hwutil.bash-completion" "$(TARGET_DIR)/share/bash-completion/completions/eruption-hwutil"
	@cp "support/shell/completions/en_US/eruption-debug-tool.bash-completion" "$(TARGET_DIR)/share/bash-completion/completions/eruption-debug-tool"
	@cp "support/shell/completions/en_US/eruption-keymap.bash-completion" "$(TARGET_DIR)/share/bash-completion/completions/eruption-keymap"
	@cp "support/shell/completions/en_US/eruption-netfx.bash-completion" "$(TARGET_DIR)/share/bash-completion/completions/eruption-netfx"
	@cp "support/shell/completions/en_US/eruption-audio-proxy.bash-completion" "$(TARGET_DIR)/share/bash-completion/completions/eruption-audio-proxy"
	@cp "support/shell/completions/en_US/eruption-process-monitor.bash-completion" "$(TARGET_DIR)/share/bash-completion/completions/eruption-process-monitor"
	@cp "support/shell/completions/en_US/eruptionctl.bash-completion" "$(TARGET_DIR)/share/bash-completion/completions/eruptionctl"
	@cp "support/shell/completions/en_US/eruption-cmd.fish-completion" "$(TARGET_DIR)/share/fish/completions/eruption-cmd.fish"
	@cp "support/shell/completions/en_US/eruption-hwutil.fish-completion" "$(TARGET_DIR)/share/fish/completions/eruption-hwutil.fish"
	@cp "support/shell/completions/en_US/eruption-debug-tool.fish-completion" "$(TARGET_DIR)/share/fish/completions/eruption-debug-tool.fish"
	@cp "support/shell/completions/en_US/eruption-keymap.fish-completion" "$(TARGET_DIR)/share/fish/completions/eruption-keymap.fish"
	@cp "support/shell/completions/en_US/eruption-netfx.fish-completion" "$(TARGET_DIR)/share/fish/completions/eruption-netfx.fish"
	@cp "support/shell/completions/en_US/eruption-audio-proxy.fish-completion" "$(TARGET_DIR)/share/fish/completions/eruption-audio-proxy.fish"
	@cp "support/shell/completions/en_US/eruption-process-monitor.fish-completion" "$(TARGET_DIR)/share/fish/completions/eruption-process-monitor.fish"
	@cp "support/shell/completions/en_US/eruptionctl.fish-completion" "$(TARGET_DIR)/share/fish/completions/eruptionctl.fish"
	@cp "support/shell/completions/en_US/eruption-cmd.zsh-completion" "$(TARGET_DIR)/share/zsh/site-functions/_eruption-cmd"
	@cp "support/shell/completions/en_US/eruption-hwutil.zsh-completion" "$(TARGET_DIR)/share/zsh/site-functions/_eruption-hwutil"
	@cp "support/shell/completions/en_US/eruption-debug-tool.zsh-completion" "$(TARGET_DIR)/share/zsh/site-functions/_eruption-debug-tool"
	@cp "support/shell/completions/en_US/eruption-keymap.zsh-completion" "$(TARGET_DIR)/share/zsh/site-functions/_eruption-keymap"
	@cp "support/shell/completions/en_US/eruption-netfx.zsh-completion" "$(TARGET_DIR)/share/zsh/site-functions/_eruption-netfx"
	@cp "support/shell/completions/en_US/eruption-audio-proxy.zsh-completion" "$(TARGET_DIR)/share/zsh/site-functions/_eruption-audio-proxy"
	@cp "support/shell/completions/en_US/eruption-process-monitor.zsh-completion" "$(TARGET_DIR)/share/zsh/site-functions/_eruption-process-monitor"
	@cp "support/shell/completions/en_US/eruptionctl.zsh-completion" "$(TARGET_DIR)/share/zsh/site-functions/_eruptionctl"
	@cp "support/sfx/typewriter1.wav" "$(TARGET_DIR)/share/eruption/sfx/"
	@cp "support/sfx/phaser1.wav" "$(TARGET_DIR)/share/eruption/sfx/"
	@cp "support/sfx/phaser2.wav" "$(TARGET_DIR)/share/eruption/sfx/"

	@chmod 0755 $(TARGET_DIR)/lib/systemd/system-sleep/eruption

	@ln -fs "phaser1.wav" "$(TARGET_DIR)/share/eruption/sfx/key-down.wav"
	@ln -fs "phaser2.wav" "$(TARGET_DIR)/share/eruption/sfx/key-up.wav"

	@cp -r eruption/src/scripts/* $(TARGET_DIR)/share/eruption/scripts/
	@cp -r support/profiles/* /var/lib/eruption/profiles/

	@cp target/release/eruption $(TARGET_DIR)/bin/
	@cp target/release/eruptionctl $(TARGET_DIR)/bin/
	@cp target/release/eruption-cmd $(TARGET_DIR)/bin/
	@cp target/release/eruption-hwutil $(TARGET_DIR)/bin/
	@cp target/release/eruption-keymap $(TARGET_DIR)/bin/
	@cp target/release/eruption-netfx $(TARGET_DIR)/bin/
	@cp target/release/eruption-debug-tool $(TARGET_DIR)/bin/
	@cp target/release/eruption-hotplug-helper $(TARGET_DIR)/bin/
	@cp target/release/eruption-util $(TARGET_DIR)/bin/
	@cp target/release/eruption-gui $(TARGET_DIR)/bin/
	@cp target/release/eruption-audio-proxy $(TARGET_DIR)/bin/
	@cp target/release/eruption-process-monitor $(TARGET_DIR)/bin/

	@setcap CAP_NET_ADMIN+ep $(TARGET_DIR)/bin/eruption-process-monitor

	@echo "Successfully installed Eruption!"
	@echo ""
	@echo "Now please run 'make start' to enable Eruption"

uninstall:
	@echo "Commencing removal of Eruption..."

	-@rm $(TARGET_DIR)/bin/eruption
	-@rm $(TARGET_DIR)/bin/eruptionctl
	-@rm $(TARGET_DIR)/bin/eruption-cmd
	-@rm $(TARGET_DIR)/bin/eruption-hwutil
	-@rm $(TARGET_DIR)/bin/eruption-keymap
	-@rm $(TARGET_DIR)/bin/eruption-netfx
	-@rm $(TARGET_DIR)/bin/eruption-debug-tool
	-@rm $(TARGET_DIR)/bin/eruption-hotplug-helper
	-@rm $(TARGET_DIR)/bin/eruption-util
	-@rm $(TARGET_DIR)/bin/eruption-gui
	-@rm $(TARGET_DIR)/bin/eruption-audio-proxy
	-@rm $(TARGET_DIR)/bin/eruption-process-monitor

	-@rm $(TARGET_DIR)/share/applications/eruption-gui.desktop
	-@rm $(TARGET_DIR)/share/icons/hicolor/64x64/apps/eruption-gui.png
	-@rm $(TARGET_DIR)/share/eruption-gui/schemas/gschemas.compiled
	-@rm $(TARGET_DIR)/lib/systemd/system-sleep/eruption
	-@rm $(TARGET_DIR)/lib/systemd/system/eruption.service
	-@rm $(TARGET_DIR)/lib/systemd/system-preset/50-eruption.preset
	-@rm $(TARGET_DIR)/lib/systemd/user/eruption-audio-proxy.service
	-@rm $(TARGET_DIR)/lib/systemd/user-preset/50-eruption-audio-proxy.preset
	-@rm $(TARGET_DIR)/lib/systemd/user/eruption-process-monitor.service
	-@rm $(TARGET_DIR)/lib/systemd/user-preset/50-eruption-process-monitor.preset
	-@rm $(TARGET_DIR)/lib/systemd/system/eruption-hotplug-helper.service
	-@rm $(TARGET_DIR)/lib/systemd/system-preset/50-eruption-hotplug-helper.preset
	-@rm $(TARGET_DIR)/lib/udev/rules.d/99-eruption.rules
	-@rm $(TARGET_DIR)/share/dbus-1/system.d/org.eruption.control.conf
	-@rm $(TARGET_DIR)/share/dbus-1/session.d/org.eruption.process_monitor.conf
	-@rm $(TARGET_DIR)/share/polkit-1/actions/org.eruption.policy
	-@rm $(TARGET_DIR)/share/man/man8/eruption.8
	-@rm $(TARGET_DIR)/share/man/man8/eruption-cmd.8
	-@rm $(TARGET_DIR)/share/man/man5/eruption.conf.5
	-@rm $(TARGET_DIR)/share/man/man5/process-monitor.conf.5
	-@rm $(TARGET_DIR)/share/man/man1/eruptionctl.1
	-@rm $(TARGET_DIR)/share/man/man8/eruption-hwutil.8
	-@rm $(TARGET_DIR)/share/man/man1/eruption-netfx.1
	-@rm $(TARGET_DIR)/share/man/man1/eruption-keymap.1
	-@rm $(TARGET_DIR)/share/man/man1/eruption-audio-proxy.1
	-@rm $(TARGET_DIR)/share/man/man1/eruption-process-monitor.1

	-@rm $(TARGET_DIR)/share/bash-completion/completions/eruption-cmd
	-@rm $(TARGET_DIR)/share/bash-completion/completions/eruption-hwutil
	-@rm $(TARGET_DIR)/share/bash-completion/completions/eruption-debug-tool
	-@rm $(TARGET_DIR)/share/bash-completion/completions/eruption-keymap
	-@rm $(TARGET_DIR)/share/bash-completion/completions/eruption-netfx
	-@rm $(TARGET_DIR)/share/bash-completion/completions/eruption-audio-proxy
	-@rm $(TARGET_DIR)/share/bash-completion/completions/eruption-process-monitor
	-@rm $(TARGET_DIR)/share/bash-completion/completions/eruptionctl
	-@rm $(TARGET_DIR)/share/fish/completions/eruption-cmd.fish
	-@rm $(TARGET_DIR)/share/fish/completions/eruption-hwutil.fish
	-@rm $(TARGET_DIR)/share/fish/completions/eruption-debug-tool.fish
	-@rm $(TARGET_DIR)/share/fish/completions/eruption-keymap.fish
	-@rm $(TARGET_DIR)/share/fish/completions/eruption-netfx.fish
	-@rm $(TARGET_DIR)/share/fish/completions/eruption-audio-proxy.fish
	-@rm $(TARGET_DIR)/share/fish/completions/eruption-process-monitor.fish
	-@rm $(TARGET_DIR)/share/fish/completions/eruptionctl.fish
	-@rm $(TARGET_DIR)/share/zsh/site-functions/_eruption-cmd
	-@rm $(TARGET_DIR)/share/zsh/site-functions/_eruption-hwutil
	-@rm $(TARGET_DIR)/share/zsh/site-functions/_eruption-debug-tool
	-@rm $(TARGET_DIR)/share/zsh/site-functions/_eruption-keymap
	-@rm $(TARGET_DIR)/share/zsh/site-functions/_eruption-netfx
	-@rm $(TARGET_DIR)/share/zsh/site-functions/_eruption-audio-proxy
	-@rm $(TARGET_DIR)/share/zsh/site-functions/_eruption-process-monitor
	-@rm $(TARGET_DIR)/share/zsh/site-functions/_eruptionctl

	-@rm $(TARGET_DIR)/share/eruption/sfx/typewriter1.wav
	-@rm $(TARGET_DIR)/share/eruption/sfx/phaser1.wav
	-@rm $(TARGET_DIR)/share/eruption/sfx/phaser2.wav

	-@rm -fr /etc/eruption
	-@rm -fr $(TARGET_DIR)/share/eruption
	-@rm -fr $(TARGET_DIR)/share/eruption-gui
	-@rm -fr /var/lib/eruption

	@echo "Successfully uninstalled Eruption!"

check:
	@cargo check

clean:
	@cargo clean

.PHONY: check clean all start stop install uninstall build<|MERGE_RESOLUTION|>--- conflicted
+++ resolved
@@ -32,13 +32,8 @@
 	@echo ""
 	@echo "Now please run 'sudo make install' to install Eruption"
 	@echo ""
-<<<<<<< HEAD
-	@echo "If Eruption is already running, stop it first.  Hints:"
-	@echo "'make stop'"
-=======
 	@echo "If Eruption is already running, stop it first.  Consider:"
 	@echo "'make stop && sudo make install && make start'"
->>>>>>> 527c76d5
 
 start:
 	@echo "Notifying system daemons about Eruption..."
