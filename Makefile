#    SPDX-License-Identifier: GPL-3.0-or-later
#
#    This file is part of Eruption.
#
#    Eruption is free software: you can redistribute it and/or modify
#    it under the terms of the GNU General Public License as published by
#    the Free Software Foundation, either version 3 of the License, or
#    (at your option) any later version.
#
#    Eruption is distributed in the hope that it will be useful,
#    but WITHOUT ANY WARRANTY; without even the implied warranty of
#    MERCHANTABILITY or FITNESS FOR A PARTICULAR PURPOSE.  See the
#    GNU General Public License for more details.
#
#    You should have received a copy of the GNU General Public License
#    along with Eruption.  If not, see <http://www.gnu.org/licenses/>.
#
#    Copyright (c) 2019-2022, The Eruption Development Team


BUILDFLAGS := --release

TARGET_DIR := /usr
SOURCE_DIR := target/release

SUDO := sudo

all: build

build:
	@cargo build $(BUILDFLAGS)

	@echo ""
	@echo "Now please run 'sudo make install' to install Eruption"
	@echo ""
	@echo "If Eruption is already running, stop it first.  Consider:"
	@echo "'make stop && sudo make install && make start'"

start:
	@echo "Notifying system daemons about Eruption..."

	-@$(SUDO) systemctl daemon-reload
	-@systemctl --user daemon-reload

	-@$(SUDO) systemctl reload systemd-udevd
	-@$(SUDO) systemctl reload dbus.service

	@echo "Starting up Eruption daemons..."

<<<<<<< HEAD
	-@systemctl --user enable --now eruption-fx-proxy.service
=======
	-@systemctl --user import-environment WAYLAND_DISPLAY XDG_SESSION_TYPE XDG_CURRENT_DESKTOP DISPLAY XAUTHORITY > /dev/null 2>&1
>>>>>>> 5164a9ef
	-@systemctl --user enable --now eruption-audio-proxy.service
	-@systemctl --user enable --now eruption-process-monitor.service

	-@$(SUDO) systemctl unmask eruption.service
	-@$(SUDO) systemctl enable --now eruption.service

stop:
	@echo "Notifying system daemons about Eruption..."

	-@$(SUDO) systemctl daemon-reload
	-@systemctl --user daemon-reload

	-@$(SUDO) systemctl reload systemd-udevd
	-@$(SUDO) systemctl reload dbus.service

	@echo "Shutting down daemons..."

	-@systemctl --user disable --now eruption-fx-proxy.service
	-@systemctl --user disable --now eruption-audio-proxy.service
	-@systemctl --user disable --now eruption-process-monitor.service

	-@$(SUDO) systemctl mask eruption.service
	-@$(SUDO) systemctl disable --now eruption.service

install:
	@echo "Please ensure that all Eruption daemons have been shut down completely!"
	@echo "Otherwise there will probably be errors during installation (file busy)"
	@echo ""
	@echo "Commencing installation of Eruption..."

	@mkdir -p "/etc/eruption"
	@mkdir -p "$(TARGET_DIR)/share/doc/eruption"
	@mkdir -p "$(TARGET_DIR)/share/eruption/scripts/lib/macros"
	@mkdir -p "$(TARGET_DIR)/share/eruption/scripts/lib/keymaps"
	@mkdir -p "$(TARGET_DIR)/share/eruption/scripts/lib/themes"
	@mkdir -p "$(TARGET_DIR)/share/eruption/scripts/lib/hwdevices/keyboards"
	@mkdir -p "$(TARGET_DIR)/share/eruption/scripts/lib/hwdevices/mice"
	@mkdir -p "$(TARGET_DIR)/share/eruption/scripts/examples"
	@mkdir -p "$(TARGET_DIR)/share/applications"
	@mkdir -p "$(TARGET_DIR)/share/icons/hicolor/64x64/apps"
	@mkdir -p "$(TARGET_DIR)/share/eruption-gui/schemas"
	@mkdir -p "/var/lib/eruption/profiles"
	@mkdir -p "$(TARGET_DIR)/lib/systemd/system"
	@mkdir -p "$(TARGET_DIR)/lib/systemd/system-preset"
	@mkdir -p "$(TARGET_DIR)/lib/systemd/user"
	@mkdir -p "$(TARGET_DIR)/lib/systemd/user-preset"
	@mkdir -p "$(TARGET_DIR)/lib/systemd/system-sleep"
	@mkdir -p "$(TARGET_DIR)/lib/udev/rules.d/"
	@mkdir -p "$(TARGET_DIR)/share/dbus-1/system.d"
	@mkdir -p "$(TARGET_DIR)/share/dbus-1/session.d"
	@mkdir -p "$(TARGET_DIR)/share/polkit-1/actions"
	@mkdir -p "$(TARGET_DIR)/share/man/man8"
	@mkdir -p "$(TARGET_DIR)/share/man/man5"
	@mkdir -p "$(TARGET_DIR)/share/man/man1"
	@mkdir -p "$(TARGET_DIR)/share/bash-completion/completions"
	@mkdir -p "$(TARGET_DIR)/share/fish/completions"
	@mkdir -p "$(TARGET_DIR)/share/zsh/site-functions"
	@mkdir -p "$(TARGET_DIR)/share/eruption/i18n"
	@mkdir -p "$(TARGET_DIR)/share/eruption/sfx"

	@cp "support/assets/eruption-gui/eruption-gui.desktop" "$(TARGET_DIR)/share/applications/"
	@cp "support/assets/eruption-gui/eruption-gui.png" "$(TARGET_DIR)/share/icons/hicolor/64x64/apps/"
	@cp "eruption-gui/schemas/gschemas.compiled" "$(TARGET_DIR)/share/eruption-gui/schemas/"
	@cp "support/systemd/eruption-suspend.sh" "$(TARGET_DIR)/lib/systemd/system-sleep/eruption"
	@cp "support/config/eruption.conf" "/etc/eruption/"
	@cp "support/config/fx-proxy.conf" "/etc/eruption/"
	@cp "support/config/audio-proxy.conf" "/etc/eruption/"
	@cp "support/config/process-monitor.conf" "/etc/eruption/"
	@cp "support/profile.d/eruption.sh" "/etc/profile.d/eruption.sh"
	@cp "support/systemd/eruption.service" "$(TARGET_DIR)/lib/systemd/system/"
	@cp "support/systemd/eruption.preset" "$(TARGET_DIR)/lib/systemd/system-preset/50-eruption.preset"
	@cp "support/systemd/eruption-fx-proxy.service" "$(TARGET_DIR)/lib/systemd/user/"
	@cp "support/systemd/eruption-fx-proxy.preset" "$(TARGET_DIR)/lib/systemd/user-preset/50-eruption-fx-proxy.preset"
	@cp "support/systemd/eruption-audio-proxy.service" "$(TARGET_DIR)/lib/systemd/user/"
	@cp "support/systemd/eruption-audio-proxy.preset" "$(TARGET_DIR)/lib/systemd/user-preset/50-eruption-audio-proxy.preset"
	@cp "support/systemd/eruption-process-monitor.service" "$(TARGET_DIR)/lib/systemd/user/"
	@cp "support/systemd/eruption-process-monitor.preset" "$(TARGET_DIR)/lib/systemd/user-preset/50-eruption-process-monitor.preset"
	@cp "support/systemd/eruption-hotplug-helper.service" "$(TARGET_DIR)/lib/systemd/system/"
	@cp "support/systemd/eruption-hotplug-helper.preset" "$(TARGET_DIR)/lib/systemd/system-preset/50-eruption-hotplug-helper.preset"
	@cp "support/udev/99-eruption.rules" "$(TARGET_DIR)/lib/udev/rules.d/"
	@cp "support/dbus/org.eruption.control.conf" "$(TARGET_DIR)/share/dbus-1/system.d/"
	@cp "support/dbus/org.eruption.process_monitor.conf" "$(TARGET_DIR)/share/dbus-1/session.d/"
	@cp "support/policykit/org.eruption.policy" "$(TARGET_DIR)/share/polkit-1/actions/"
	@cp "support/man/eruption.8" "$(TARGET_DIR)/share/man/man8/"
	@cp "support/man/eruption-cmd.8" "$(TARGET_DIR)/share/man/man8/"
	@cp "support/man/eruption.conf.5" "$(TARGET_DIR)/share/man/man5/"
	@cp "support/man/process-monitor.conf.5" "$(TARGET_DIR)/share/man/man5/"
	@cp "support/man/eruptionctl.1" "$(TARGET_DIR)/share/man/man1/"
	@cp "support/man/eruption-hwutil.8" "$(TARGET_DIR)/share/man/man8/"
	@cp "support/man/eruption-macro.1" "$(TARGET_DIR)/share/man/man1/"
	@cp "support/man/eruption-keymap.1" "$(TARGET_DIR)/share/man/man1/"
	@cp "support/man/eruption-netfx.1" "$(TARGET_DIR)/share/man/man1/"
	@cp "support/man/eruption-fx-proxy.1" "$(TARGET_DIR)/share/man/man1/"
	@cp "support/man/eruption-audio-proxy.1" "$(TARGET_DIR)/share/man/man1/"
	@cp "support/man/eruption-process-monitor.1" "$(TARGET_DIR)/share/man/man1/"
	@cp "support/shell/completions/en_US/eruption-cmd.bash-completion" "$(TARGET_DIR)/share/bash-completion/completions/eruption-cmd"
	@cp "support/shell/completions/en_US/eruption-hwutil.bash-completion" "$(TARGET_DIR)/share/bash-completion/completions/eruption-hwutil"
	@cp "support/shell/completions/en_US/eruption-debug-tool.bash-completion" "$(TARGET_DIR)/share/bash-completion/completions/eruption-debug-tool"
	@cp "support/shell/completions/en_US/eruption-macro.bash-completion" "$(TARGET_DIR)/share/bash-completion/completions/eruption-macro"
	@cp "support/shell/completions/en_US/eruption-keymap.bash-completion" "$(TARGET_DIR)/share/bash-completion/completions/eruption-keymap"
	@cp "support/shell/completions/en_US/eruption-netfx.bash-completion" "$(TARGET_DIR)/share/bash-completion/completions/eruption-netfx"
	@cp "support/shell/completions/en_US/eruption-fx-proxy.bash-completion" "$(TARGET_DIR)/share/bash-completion/completions/eruption-fx-proxy"
	@cp "support/shell/completions/en_US/eruption-audio-proxy.bash-completion" "$(TARGET_DIR)/share/bash-completion/completions/eruption-audio-proxy"
	@cp "support/shell/completions/en_US/eruption-process-monitor.bash-completion" "$(TARGET_DIR)/share/bash-completion/completions/eruption-process-monitor"
	@cp "support/shell/completions/en_US/eruptionctl.bash-completion" "$(TARGET_DIR)/share/bash-completion/completions/eruptionctl"
	@cp "support/shell/completions/en_US/eruption-cmd.fish-completion" "$(TARGET_DIR)/share/fish/completions/eruption-cmd.fish"
	@cp "support/shell/completions/en_US/eruption-hwutil.fish-completion" "$(TARGET_DIR)/share/fish/completions/eruption-hwutil.fish"
	@cp "support/shell/completions/en_US/eruption-debug-tool.fish-completion" "$(TARGET_DIR)/share/fish/completions/eruption-debug-tool.fish"
	@cp "support/shell/completions/en_US/eruption-macro.fish-completion" "$(TARGET_DIR)/share/fish/completions/eruption-macro.fish"
	@cp "support/shell/completions/en_US/eruption-keymap.fish-completion" "$(TARGET_DIR)/share/fish/completions/eruption-keymap.fish"
	@cp "support/shell/completions/en_US/eruption-netfx.fish-completion" "$(TARGET_DIR)/share/fish/completions/eruption-netfx.fish"
	@cp "support/shell/completions/en_US/eruption-fx-proxy.fish-completion" "$(TARGET_DIR)/share/fish/completions/eruption-fx-proxy.fish"
	@cp "support/shell/completions/en_US/eruption-audio-proxy.fish-completion" "$(TARGET_DIR)/share/fish/completions/eruption-audio-proxy.fish"
	@cp "support/shell/completions/en_US/eruption-process-monitor.fish-completion" "$(TARGET_DIR)/share/fish/completions/eruption-process-monitor.fish"
	@cp "support/shell/completions/en_US/eruptionctl.fish-completion" "$(TARGET_DIR)/share/fish/completions/eruptionctl.fish"
	@cp "support/shell/completions/en_US/eruption-cmd.zsh-completion" "$(TARGET_DIR)/share/zsh/site-functions/_eruption-cmd"
	@cp "support/shell/completions/en_US/eruption-hwutil.zsh-completion" "$(TARGET_DIR)/share/zsh/site-functions/_eruption-hwutil"
	@cp "support/shell/completions/en_US/eruption-debug-tool.zsh-completion" "$(TARGET_DIR)/share/zsh/site-functions/_eruption-debug-tool"
	@cp "support/shell/completions/en_US/eruption-macro.zsh-completion" "$(TARGET_DIR)/share/zsh/site-functions/_eruption-macro"
	@cp "support/shell/completions/en_US/eruption-keymap.zsh-completion" "$(TARGET_DIR)/share/zsh/site-functions/_eruption-keymap"
	@cp "support/shell/completions/en_US/eruption-netfx.zsh-completion" "$(TARGET_DIR)/share/zsh/site-functions/_eruption-netfx"
	@cp "support/shell/completions/en_US/eruption-fx-proxy.zsh-completion" "$(TARGET_DIR)/share/zsh/site-functions/_eruption-fx-proxy"
	@cp "support/shell/completions/en_US/eruption-audio-proxy.zsh-completion" "$(TARGET_DIR)/share/zsh/site-functions/_eruption-audio-proxy"
	@cp "support/shell/completions/en_US/eruption-process-monitor.zsh-completion" "$(TARGET_DIR)/share/zsh/site-functions/_eruption-process-monitor"
	@cp "support/shell/completions/en_US/eruptionctl.zsh-completion" "$(TARGET_DIR)/share/zsh/site-functions/_eruptionctl"
	@cp "support/sfx/typewriter1.wav" "$(TARGET_DIR)/share/eruption/sfx/"
	@cp "support/sfx/phaser1.wav" "$(TARGET_DIR)/share/eruption/sfx/"
	@cp "support/sfx/phaser2.wav" "$(TARGET_DIR)/share/eruption/sfx/"

	@chmod 0755 $(TARGET_DIR)/lib/systemd/system-sleep/eruption

	@ln -fs "phaser1.wav" "$(TARGET_DIR)/share/eruption/sfx/key-down.wav"
	@ln -fs "phaser2.wav" "$(TARGET_DIR)/share/eruption/sfx/key-up.wav"

	@cp -r eruption/src/scripts/* $(TARGET_DIR)/share/eruption/scripts/
	@cp -r support/profiles/* /var/lib/eruption/profiles/

	@cp target/release/eruption $(TARGET_DIR)/bin/
	@cp target/release/eruptionctl $(TARGET_DIR)/bin/
	@cp target/release/eruption-cmd $(TARGET_DIR)/bin/
	@cp target/release/eruption-macro $(TARGET_DIR)/bin/
	@cp target/release/eruption-keymap $(TARGET_DIR)/bin/
	@cp target/release/eruption-hwutil $(TARGET_DIR)/bin/
	@cp target/release/eruption-netfx $(TARGET_DIR)/bin/
	@cp target/release/eruption-debug-tool $(TARGET_DIR)/bin/
	@cp target/release/eruption-hotplug-helper $(TARGET_DIR)/bin/
	@cp target/release/eruption-util $(TARGET_DIR)/bin/
	@cp target/release/eruption-gui $(TARGET_DIR)/bin/
	@cp target/release/eruption-fx-proxy $(TARGET_DIR)/bin/
	@cp target/release/eruption-audio-proxy $(TARGET_DIR)/bin/
	@cp target/release/eruption-process-monitor $(TARGET_DIR)/bin/

	@setcap CAP_NET_ADMIN+ep $(TARGET_DIR)/bin/eruption-process-monitor

	@echo "Successfully installed Eruption!"
	@echo ""
	@echo "Now please run 'make start' to enable Eruption"

uninstall:
	@echo "Commencing removal of Eruption..."

	-@rm $(TARGET_DIR)/bin/eruption
	-@rm $(TARGET_DIR)/bin/eruptionctl
	-@rm $(TARGET_DIR)/bin/eruption-cmd
	-@rm $(TARGET_DIR)/bin/eruption-hwutil
	-@rm $(TARGET_DIR)/bin/eruption-macro
	-@rm $(TARGET_DIR)/bin/eruption-keymap
	-@rm $(TARGET_DIR)/bin/eruption-netfx
	-@rm $(TARGET_DIR)/bin/eruption-debug-tool
	-@rm $(TARGET_DIR)/bin/eruption-hotplug-helper
	-@rm $(TARGET_DIR)/bin/eruption-util
	-@rm $(TARGET_DIR)/bin/eruption-gui
	-@rm $(TARGET_DIR)/bin/eruption-fx-proxy
	-@rm $(TARGET_DIR)/bin/eruption-audio-proxy
	-@rm $(TARGET_DIR)/bin/eruption-process-monitor

	-@rm $(TARGET_DIR)/share/applications/eruption-gui.desktop
	-@rm $(TARGET_DIR)/share/icons/hicolor/64x64/apps/eruption-gui.png
	-@rm $(TARGET_DIR)/share/eruption-gui/schemas/gschemas.compiled
	-@rm $(TARGET_DIR)/lib/systemd/system-sleep/eruption
	-@rm $(TARGET_DIR)/lib/systemd/system/eruption.service
	-@rm $(TARGET_DIR)/lib/systemd/system-preset/50-eruption.preset
	-@rm $(TARGET_DIR)/lib/systemd/user/eruption-fx-proxy.service
	-@rm $(TARGET_DIR)/lib/systemd/user-preset/50-eruption-fx-proxy.preset
	-@rm $(TARGET_DIR)/lib/systemd/user/eruption-audio-proxy.service
	-@rm $(TARGET_DIR)/lib/systemd/user-preset/50-eruption-audio-proxy.preset
	-@rm $(TARGET_DIR)/lib/systemd/user/eruption-process-monitor.service
	-@rm $(TARGET_DIR)/lib/systemd/user-preset/50-eruption-process-monitor.preset
	-@rm $(TARGET_DIR)/lib/systemd/system/eruption-hotplug-helper.service
	-@rm $(TARGET_DIR)/lib/systemd/system-preset/50-eruption-hotplug-helper.preset
	-@rm $(TARGET_DIR)/lib/udev/rules.d/99-eruption.rules
	-@rm $(TARGET_DIR)/share/dbus-1/system.d/org.eruption.control.conf
	-@rm $(TARGET_DIR)/share/dbus-1/session.d/org.eruption.process_monitor.conf
	-@rm $(TARGET_DIR)/share/polkit-1/actions/org.eruption.policy
	-@rm $(TARGET_DIR)/share/man/man8/eruption.8
	-@rm $(TARGET_DIR)/share/man/man8/eruption-cmd.8
	-@rm $(TARGET_DIR)/share/man/man5/eruption.conf.5
	-@rm $(TARGET_DIR)/share/man/man5/process-monitor.conf.5
	-@rm $(TARGET_DIR)/share/man/man1/eruptionctl.1
	-@rm $(TARGET_DIR)/share/man/man8/eruption-hwutil.8
	-@rm $(TARGET_DIR)/share/man/man1/eruption-netfx.1
	-@rm $(TARGET_DIR)/share/man/man1/eruption-macro.1
	-@rm $(TARGET_DIR)/share/man/man1/eruption-keymap.1
	-@rm $(TARGET_DIR)/share/man/man1/eruption-fx-proxy.1
	-@rm $(TARGET_DIR)/share/man/man1/eruption-audio-proxy.1
	-@rm $(TARGET_DIR)/share/man/man1/eruption-process-monitor.1

	-@rm $(TARGET_DIR)/share/bash-completion/completions/eruption-cmd
	-@rm $(TARGET_DIR)/share/bash-completion/completions/eruption-hwutil
	-@rm $(TARGET_DIR)/share/bash-completion/completions/eruption-debug-tool
	-@rm $(TARGET_DIR)/share/bash-completion/completions/eruption-macro
	-@rm $(TARGET_DIR)/share/bash-completion/completions/eruption-keymap
	-@rm $(TARGET_DIR)/share/bash-completion/completions/eruption-netfx
	-@rm $(TARGET_DIR)/share/bash-completion/completions/eruption-fx-proxy
	-@rm $(TARGET_DIR)/share/bash-completion/completions/eruption-audio-proxy
	-@rm $(TARGET_DIR)/share/bash-completion/completions/eruption-process-monitor
	-@rm $(TARGET_DIR)/share/bash-completion/completions/eruptionctl
	-@rm $(TARGET_DIR)/share/fish/completions/eruption-cmd.fish
	-@rm $(TARGET_DIR)/share/fish/completions/eruption-hwutil.fish
	-@rm $(TARGET_DIR)/share/fish/completions/eruption-debug-tool.fish
	-@rm $(TARGET_DIR)/share/fish/completions/eruption-macro.fish
	-@rm $(TARGET_DIR)/share/fish/completions/eruption-keymap.fish
	-@rm $(TARGET_DIR)/share/fish/completions/eruption-netfx.fish
	-@rm $(TARGET_DIR)/share/fish/completions/eruption-fx-proxy.fish
	-@rm $(TARGET_DIR)/share/fish/completions/eruption-audio-proxy.fish
	-@rm $(TARGET_DIR)/share/fish/completions/eruption-process-monitor.fish
	-@rm $(TARGET_DIR)/share/fish/completions/eruptionctl.fish
	-@rm $(TARGET_DIR)/share/zsh/site-functions/_eruption-cmd
	-@rm $(TARGET_DIR)/share/zsh/site-functions/_eruption-hwutil
	-@rm $(TARGET_DIR)/share/zsh/site-functions/_eruption-debug-tool
	-@rm $(TARGET_DIR)/share/zsh/site-functions/_eruption-macro
	-@rm $(TARGET_DIR)/share/zsh/site-functions/_eruption-keymap
	-@rm $(TARGET_DIR)/share/zsh/site-functions/_eruption-netfx
	-@rm $(TARGET_DIR)/share/zsh/site-functions/_eruption-fx-proxy
	-@rm $(TARGET_DIR)/share/zsh/site-functions/_eruption-audio-proxy
	-@rm $(TARGET_DIR)/share/zsh/site-functions/_eruption-process-monitor
	-@rm $(TARGET_DIR)/share/zsh/site-functions/_eruptionctl

	-@rm $(TARGET_DIR)/share/eruption/sfx/typewriter1.wav
	-@rm $(TARGET_DIR)/share/eruption/sfx/phaser1.wav
	-@rm $(TARGET_DIR)/share/eruption/sfx/phaser2.wav

	-@rm /etc/profile.d/eruption.sh

	-@rm -fr /etc/eruption
	-@rm -fr $(TARGET_DIR)/share/eruption
	-@rm -fr $(TARGET_DIR)/share/eruption-gui
	-@rm -fr /var/lib/eruption

	@echo "Successfully uninstalled Eruption!"

check:
	@cargo check

clean:
	@cargo clean

test:
	@cargo test

.PHONY: check clean all start stop install uninstall build test<|MERGE_RESOLUTION|>--- conflicted
+++ resolved
@@ -47,11 +47,8 @@
 
 	@echo "Starting up Eruption daemons..."
 
-<<<<<<< HEAD
+	-@systemctl --user import-environment WAYLAND_DISPLAY XDG_SESSION_TYPE XDG_CURRENT_DESKTOP DISPLAY XAUTHORITY > /dev/null 2>&1
 	-@systemctl --user enable --now eruption-fx-proxy.service
-=======
-	-@systemctl --user import-environment WAYLAND_DISPLAY XDG_SESSION_TYPE XDG_CURRENT_DESKTOP DISPLAY XAUTHORITY > /dev/null 2>&1
->>>>>>> 5164a9ef
 	-@systemctl --user enable --now eruption-audio-proxy.service
 	-@systemctl --user enable --now eruption-process-monitor.service
 
